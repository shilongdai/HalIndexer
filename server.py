--- conflicted
+++ resolved
@@ -1,11 +1,9 @@
-<<<<<<< HEAD
-import atexit
-import json
-=======
 """
 This module if ran takes input from a rabbitmq queue and index it.
 """
->>>>>>> aaf893a6
+
+import atexit
+import json
 
 import pika
 
